"""Provide the facade device class and metaclass"""

# Imports
from collections import defaultdict
from contextlib import contextmanager
from functools import partial
from facadedevice.objects import class_object
from facadedevice.common import DeviceMeta, cache_during

# PyTango
<<<<<<< HEAD
from PyTango.server import Device, DeviceMeta
from PyTango import DeviceProxy, DevFailed, DevState, EventType
=======
from PyTango.server import Device, device_property
from PyTango import DeviceProxy, DevFailed, DevState
>>>>>>> 02dc211b


# Read dictionary generator
def gen_read_dict():
    """Generate a defaultdict of tuples containing 3 empty lists."""
    factory = lambda: tuple([] for _ in range(3))
    return defaultdict(factory)


# Proxy device
class Facade(Device):
    """Provide base methods for a facade device."""
    __metaclass__ = DeviceMeta

    @contextmanager
    def safe_context(self, exceptions, msg=""):
        """Catch errors and set the device to FAULT
        with a corresponding status.
        """
        try:
            yield
        except exceptions as exc:
            self._data_dict = {}
            self.set_state(DevState.FAULT)
            exc = str(exc) if str(exc) else repr(exc)
            args = filter(None, [msg.capitalize(), exc.capitalize()])
            self.set_status('\n'.join(args))

    def get_device_properties(self, cls=None):
        """Patch version of device properties.
        Set properties at instance level in lower case.
        """
        Device.get_device_properties(self, cls)
        for key, value in self.device_property_list.items():
            if value[2] is None:
                raise ValueError('missing property: ' + key)
            setattr(self, key.lower(), value[2])

    def init_device(self):
        """Initialize the device."""
        # Initialize state
        self.set_state(DevState.INIT)
        # Init attributes
        self._tmp_dict = {}
        self._data_dict = {}
        self._attribute_dict = {}
        self._device_dict = {}
        self._method_dict = {}
        self._command_dict = {}
        self._read_dict = gen_read_dict()
        self._evented_attrs = defaultdict(dict)
        # Handle properties
        with self.safe_context((TypeError, ValueError, KeyError)):
            self.get_device_properties()
            self._update_period = float(self.UpdatePeriod)
        # Invalid property case
        if self.get_state() != DevState.INIT:
            return
        # Data structure
        self.init_data_structure()
        # First update
        self.update()

    def delete_device(self):
        for proxy in self._device_dict.values():
            for eid in self._evented_attrs[proxy.name()]:
                try:
                    proxy.unsubscribe_event(eid)
                except DevFailed as exc:
                    self.debug_stream(str(exc))

    def init_data_structure(self):
        """Initialize the internal data structures."""
        # Get informations for proxies
        for key, value in self._class_dict["devices"].items():
            proxy_name = getattr(self, value.device.lower())
            self._device_dict[key] = proxy_name
        # Get informations for attributes
        for key, value in sorted(self._class_dict["attributes"].items()):
            if value.attr and value.device:
                attr = getattr(self, value.attr.lower())
                self._attribute_dict[key] = attr, value.dtype
                self._read_dict[value.device][0].append(key)
                self._read_dict[value.device][1].append(attr)
                self._read_dict[value.device][2].append(value.dtype)
            if value.method:
                self._method_dict[key] = value.method.__get__(self)
        # Get informations for commands
        for key, value in self._class_dict["commands"].items():
            try:
                attr = getattr(self, value.attr.lower())
            except AttributeError:
                attr = None
            self._command_dict[key] = (attr, value.value, value.reset_value,
                                       value.reset_delay)

<<<<<<< HEAD
    def listen_to_attributes(self, proxy, keys, attrs, dtypes):
        "Try to setup event listeners for the attributes on a proxy"
        for key, attr, dtype in zip(keys, attrs, dtypes):
            try:
                eid = proxy.subscribe_event(
                    attr, EventType.CHANGE_EVENT,
                    partial(self.handle_change_event, key, dtype))
                self.set_change_event(attr, True, False)
                self._evented_attrs[proxy.name()][key] = eid
            except DevFailed:
                pass  # assuming events aren't setup; ignore it

    def handle_change_event(self, attr, dtype, event):
        "Handle attribute change events"
        data = event.attr_value
        self._data_dict[attr] = data.value
        self.push_change_event(attr, dtype(data.value),
                               data.get_date().tv_sec,
                               data.quality)
        self.update_secondary()

=======
    @cache_during("_update_period", "debug_stream")
>>>>>>> 02dc211b
    def update(self):
        """Update the device."""
        # Connection error
        if not self.connected and self.get_state() == DevState.FAULT:
            return
        # Try to access the proxy
        msg = "Cannot connect to proxy."
        new_proxies = set()
        with self.safe_context((DevFailed), msg):
            # Connect to proxies
            for key, value in self._device_dict.items():
                if isinstance(value, basestring):
                    if value not in self._tmp_dict:
                        proxy = DeviceProxy(value)
                        new_proxies.add(proxy)
                        self._device_dict[key] = self._tmp_dict[value] = proxy
            # Read data
            for keys, attrs, dtypes in self._read_dict.values():
                device_proxy = self._device_dict[keys[0]]
                nonevented = set(attrs) - set(self._evented_attrs.keys())
                if nonevented:
                    values = device_proxy.read_attributes(list(nonevented))
                # Store data
                for key, dtype, value in zip(keys, dtypes, values):
                    self._data_dict[key] = dtype(value.value)

                if device_proxy in new_proxies:
                    self.listen_to_attributes(proxy, keys, attrs, dtypes)

            self.update_secondary()

    def update_secondary(self):
        # Update data
        for key, method in self._method_dict.items():
            self._data_dict[key] = method(self._data_dict)
        # Set state
        state = self.state_from_data(self._data_dict)
        if state is not None:
            self.set_state(state)
        # Set status
        status = self.status_from_data(self._data_dict)

        if status is not None:
            self.set_status(status)

    # Properties

    @property
    def connected(self):
        """True if all the proxies are connected, False otherwise."""
        return self.get_state() != DevState.FAULT

    @property
    def data(self):
        """Data dictionary."""
        return self._data_dict

    @property
    def devices(self):
        """The proxy dictionary."""
        return self._device_dict

    @property
    def attributes(self):
        """The attribute dictionary."""
        return self._attribute_dict

    @property
    def commands(self):
        """The command dictionary."""
        return self._command_dict

    @property
    def methods(self):
        """The command dictionary."""
        return self._method_dict

    # Update device

    def read_attr_hardware(self, attr):
        """Update attributes."""
        self.update()

    def dev_state(self):
        """Update attributes and return the state."""
        self.update()
        return Device.dev_state(self)

    # Method to override

    def state_from_data(self, data):
        """Method to override."""
        return None

    def status_from_data(self, data):
        """Method to override."""
        return None

    # Device properties
    UpdatePeriod = device_property(
        dtype=str,
        doc="Limit the refresh rate.",
        default_value=0
        )


# Proxy metaclass
def FacadeMeta(name, bases, dct):
    """Metaclass for Facade device.

    Return a FacadeMeta instance.
    """
    # Class attribute
    dct["_class_dict"] = {"attributes": {},
                          "commands":   {},
                          "devices":    {}}
    # Proxy objects
    for key, value in dct.items():
        if isinstance(value, class_object):
            value.update_class(key, dct)
    # Create device class
    return DeviceMeta(name, bases, dct)<|MERGE_RESOLUTION|>--- conflicted
+++ resolved
@@ -8,13 +8,8 @@
 from facadedevice.common import DeviceMeta, cache_during
 
 # PyTango
-<<<<<<< HEAD
-from PyTango.server import Device, DeviceMeta
+from PyTango.server import Device, device_property
 from PyTango import DeviceProxy, DevFailed, DevState, EventType
-=======
-from PyTango.server import Device, device_property
-from PyTango import DeviceProxy, DevFailed, DevState
->>>>>>> 02dc211b
 
 
 # Read dictionary generator
@@ -111,7 +106,6 @@
             self._command_dict[key] = (attr, value.value, value.reset_value,
                                        value.reset_delay)
 
-<<<<<<< HEAD
     def listen_to_attributes(self, proxy, keys, attrs, dtypes):
         "Try to setup event listeners for the attributes on a proxy"
         for key, attr, dtype in zip(keys, attrs, dtypes):
@@ -133,9 +127,7 @@
                                data.quality)
         self.update_secondary()
 
-=======
     @cache_during("_update_period", "debug_stream")
->>>>>>> 02dc211b
     def update(self):
         """Update the device."""
         # Connection error
