--- conflicted
+++ resolved
@@ -2,29 +2,16 @@
 
 # Imports
 import time
-<<<<<<< HEAD
-import traceback
-=======
-from threading import RLock
->>>>>>> ad11f9fb
 from collections import defaultdict
 from contextlib import contextmanager
 
 # Common imports
 from facadedevice.common import cache_during, debug_it, create_device_proxy
-<<<<<<< HEAD
 from facadedevice.common import Device, DeviceMeta, read_attributes
 from facadedevice.common import tangocmd_exist, is_writable_attribute
-from facadedevice.common import NONE_STRING
-
-# Objet imports
-=======
-from facadedevice.common import DeviceMeta, read_attributes, safe_traceback
-from facadedevice.common import tangocmd_exist, is_writable_attribute
-from facadedevice.common import NONE_STRING
+from facadedevice.common import safe_traceback, NONE_STRING
 
 # Object imports
->>>>>>> ad11f9fb
 from facadedevice.objects import logical_attribute, block_attribute
 from facadedevice.objects import class_object, attribute_mapping, update_docs
 
