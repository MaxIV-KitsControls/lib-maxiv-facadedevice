"""Provide generic decorators."""

# Imports
import time
import ctypes
import weakref
import threading
import functools
<<<<<<< HEAD
import itertools
=======
import traceback
>>>>>>> ad11f9fb
import collections

# PyTango imports
import PyTango
from PyTango import server
<<<<<<< HEAD
from PyTango.server import DeviceMeta
=======
>>>>>>> ad11f9fb
from PyTango import AttrQuality, AttReqType, AttrWriteType, DevFailed

# Numpy print options
try:
    import numpy
    numpy.set_printoptions(precision=5, threshold=6)
except Exception:
    print "Couldn't customize numpy print options"

# Constants
ATTR_NOT_ALLOWED = "API_AttrNotAllowed"
NONE_STRING = "none"

# Stamped tuple
_stamped = collections.namedtuple("stamped", ("value", "stamp", "quality"))
stamped = functools.partial(_stamped, quality=AttrQuality.ATTR_VALID)


# TID helper
def gettid():
    libc = 'libc.so.6'
    for cmd in (186, 224, 178):
        try:
            tid = ctypes.CDLL(libc).syscall(cmd)
        except OSError:
            return threading.current_thread().ident
        if tid != -1:
            return tid


# Safer traceback
def safe_traceback(limit=None):
    return traceback.format_exc(limit=limit).replace("%", "%%")


# Debug it decorator
def debug_it(func):
    @functools.wraps(func)
    def wrapper(self, *args, **kwargs):
        # Enter method
        tid = gettid()
        method = func.__name__
        msg = "Entering method {0} (tid={1})"
        self.debug_stream(msg.format(method, tid))
        # Run method
        try:
            result = func(self, *args, **kwargs)
        # Exit method with exception
        except Exception as exception:
            msg = "Method {0} failed (exception={1!r}, tid={2})"
            self.debug_stream(msg.format(method, exception, tid))
            raise
        # Exit method with result
        else:
            msg = "Method {0} returned (result={1!r}, tid={2})"
            self.debug_stream(msg.format(method, result, tid))
            return result
    return wrapper


# Patched device proxy
def create_device_proxy(*args, **kwargs):
    proxy = PyTango.DeviceProxy(*args, **kwargs)
    proxy._get_info_()
    return proxy


# Patched command
def patched_command(**kwargs):
    """Patched version of PyTango.server.command."""
    config_dict = {}
    if 'display_level' in kwargs:
        config_dict['Display level'] = kwargs.pop('display_level')
    if 'polling_period' in kwargs:
        config_dict['Polling period'] = kwargs.pop('polling_period')
    inner_decorator = server.command(**kwargs)

    def decorator(func):
        func = inner_decorator(func)
        name, config = func.__tango_command__
        config.append(config_dict)
        return func

    return decorator


# Read attributes helper
def read_attributes(proxy, attributes):
    """Modified version of DeviceProxy.read_attribute."""
    attributes = map(str.strip, map(str.lower, attributes))
    attrs = list(set(attributes))
    result = proxy.read_attributes(attrs)
    for attr, res in zip(attributes, result):
        if not res.has_failed:
            continue
        try:
            proxy.read_attribute(attr)
        except PyTango.DevFailed as exc:
            if exc[0].reason != ATTR_NOT_ALLOWED:
                raise
    mapping = dict(zip(attrs, result))
    return [mapping[attr] for attr in attributes]


def is_writable_attribute(attr_name, device_proxy):
    """ Return if tango attribute exists and is writable, and also return
     string description """
    desc = "Attribute {0}/{1} is writable"
    writable = True
    try:
        # get attribute configuration
        cfg = device_proxy.get_attribute_config(attr_name)
        if cfg.writable is AttrWriteType.READ:
            # attribute exists but it is not writable
            desc = "Attribute {0}/{1} is not writable"
            writable = False
    except DevFailed:
        # attribute doesn't exist
        desc = "Can't find attribute {0}/{1} "
        writable = False
    desc = desc.format(device_proxy.name(), attr_name)
    return writable, desc


def tangocmd_exist(cmd_name, device_proxy):
    """ Return if tango command exist and return string description."""
    desc = "Command {0}/{1} exists"
    cmd_exists = True
    try:
        # check command description
        device_proxy.command_query(cmd_name)
    except DevFailed:
        # command_query failed, command doesn't exist
        desc += "-Command {0}/{1} doesn't exist'\n"
        cmd_exists = False
    desc = desc.format(device_proxy.name(), cmd_name)
    return cmd_exists, desc


# DeviceMeta metaclass
class Device(server.Device):
    """Enhanced version of server.Device"""
    __metaclass__ = DeviceMeta

    def init_device(self):
        self.__event_dict = {}
        self.__eid_counter = itertools.count(1)
        super(Device, self).init_device()

    def __wrap_callback(self, callback, eid):
        def wrapped(event):
            with PyTango.AutoTangoMonitor(self):
                if eid in self.__event_dict:
                    callback(event)
        return wrapped

    def subscribe_event(self, attr_name, event_type, callback,
                        filters=[], stateless=False, proxy=None):
        # Get proxy
        if proxy is None:
            device_name = '/'.join(attr_name.split('/')[:-1])
            attr_name = attr_name.split('/')[-1]
            proxy = PyTango.device_proxy(device_name)
        # Create callback
        eid = next(self.__eid_counter)
        self.__event_dict[eid] = proxy, attr_name, None
        wrapped = self.__wrap_callback(callback, eid)
        # Subscribe
        try:
            proxy_eid = proxy.subscribe_event(
                attr_name, event_type, wrapped, filters, stateless)
        # Error
        except Exception:
            del self.__event_dict[eid]
            raise
        # Success
        self.__event_dict[eid] = proxy, attr_name, proxy_eid
        return eid

    def unsubscribe_event(self, eid):
        proxy, attr_name, proxy_eid = self.__event_dict.pop(eid)
        proxy.unsubscribe_event(proxy_eid)

    def delete_device(self):
        # Unsubscribe from all attributes
        for eid in list(self.__event_dict):
            proxy, attr_name, proxy_eid = self.__event_dict[eid]
            attr_name = '/'.join((proxy.dev_name(), attr_name))
            try:
                proxy.unsubscribe_event(eid)
            except Exception as exc:
                msg = "Cannot unsubscribe from attribute {0}: {1!r}"
                msg = msg.format(attr_name, exc)
                self.error_stream(msg)
            else:
                msg = "Successfully Unsubscribed from attribute {0}"
                msg = msg.format(attr_name)
                self.info_stream(msg)
        # Call parent
        super(Device, self).delete_device()


# Catch KeyError decorator
def catch_key_error(func=None, dtype=int):
    """Return a decorator to catch index errors."""
    def decorator(func):
        """Decorator to catch index erros."""
        @functools.wraps(func)
        def wrapper(self):
            """Wrapper for attribute reader."""
            try:
                return func(self)
            except KeyError:
                quality = PyTango.AttrQuality.ATTR_INVALID
                return dtype(), time.time(), quality
        return wrapper
    # Decorate
    if func:
        return decorator(func)
    # Or return decorator
    return decorator


# Cache decorator
def cache_during(timeout_attr, debug_stream=None):
    """Decorator to cache a result during an amount of time
    defined by a given attribute name.
    """
    def decorator(func):
        cache = weakref.WeakKeyDictionary()

        @functools.wraps(func)
        def wrapper(self, *args, **kwargs):
            # Get debug stream
            func_name = func.__name__
            if debug_stream:
                stream = getattr(self, debug_stream)
            else:
                stream = lambda msg: None
            # Get stamps and value
            timeout = getattr(self, timeout_attr)
            defaults = collections.deque(maxlen=10), None
            queue, value = cache.get(self, defaults)
            stamp = queue[-1] if queue else -timeout
            now = time.time()
            # Log periodicity
            if len(queue):
                msg = "{0} ran {1} times in the last {2:1.3f} seconds"
                stream(msg.format(func_name, len(queue),
                                  time.time() - queue[0]))
            # Use cache
            if stamp + timeout > now:
                msg = "{0} called before expiration ({1:1.3f} s < {2:1.3f} s)"
                stream(msg.format(func_name, now - stamp, timeout))
                return value
            # Call original method
            value = func(self, *args, **kwargs)
            msg = "{0} ran in {1:1.3f} seconds"
            stream(msg.format(func_name, time.time() - now))
            # Save cache and stamp
            queue.append(now)
            cache[self] = queue, value
            # Return
            return value

        # Create cache access
        wrapper.pop_cache = lambda arg: cache.pop(arg, None)
        return wrapper

    return decorator


# Event property
class event_property(object):
    """Property that pushes change events automatically."""

    # Aliases
    INVALID = AttrQuality.ATTR_INVALID
    VALID = AttrQuality.ATTR_VALID

    def __init__(self, attribute, default=None, invalid=None,
<<<<<<< HEAD
                 is_allowed=None, event=True, dtype=None, doc=None):
=======
                 is_allowed=None, event=True, dtype=None,
                 callback=None, errback=None, doc=None):
        self.lock_cache = weakref.WeakKeyDictionary()
>>>>>>> ad11f9fb
        self.attribute = attribute
        self.default = default
        self.invalid = invalid
        self.callback = callback
        self.errback = errback
        self.event = event
        self.dtype = dtype if callable(dtype) else None
        self.__doc__ = doc
        default = getattr(attribute, "is_allowed_name", "")
        self.is_allowed = is_allowed or default

    # Helper

    def debug_stream(self, device, action, value):
        if not getattr(device, 'HeavyLogging', False):
            return
        action = action.capitalize()
        attr = self.get_attribute_name()
        msg = "{0} event property for attribute {1} (value={2!r}, tid={3})"
        device.debug_stream(msg.format(action, attr, value, gettid()))

    def get_attribute_name(self):
        try:
            return self.attribute.attr_name
        except AttributeError:
            return self.attribute

    def get_is_allowed_method(self, device):
        if callable(self.is_allowed):
            return self.is_allowed
        if self.is_allowed:
            return getattr(device, self.is_allowed)
        name = "is_" + self.get_attribute_name() + "_allowed"
        return getattr(device, name, None)

    def allowed(self, device):
        is_allowed = self.get_is_allowed_method(device)
        return not is_allowed or is_allowed(AttReqType.READ_REQ)

    def event_enabled(self, device):
        if self.event and isinstance(self.event, basestring):
            return getattr(device, self.event)
        return self.event

    def notify(self, device, args, err=False):
        callback = self.errback if err else self.callback
        if not callback:
            return
        # Prepare callback
        if isinstance(callback, basestring):
            callback = getattr(device, callback, None)
        else:
            callback = functools.partial(callback, device)
        # Run callback
        try:
            callback(*args)
        # Handle exception
        except Exception as exc:
            # Message formatting
            origin = self.get_attribute_name()
            name = "error callback" if err else "callback"
            msg = "Exception while running {} for attribute {}: {!r}"
            msg = msg.format(name, origin, exc)
            # Use errback
            if not err and self.errback:
                self.notify(device, (exc, msg, origin), err=True)
            # Default handling
            else:
                device.error_stream(msg)
                device.debug_stream(safe_traceback())

    def get_private_value(self, device):
        name = "__" + self.get_attribute_name() + "_value"
        return getattr(device, name)

    def set_private_value(self, device, value):
        name = "__" + self.get_attribute_name() + "_value"
        setattr(device, name, value)

    def get_private_quality(self, device):
        name = "__" + self.get_attribute_name() + "_quality"
        return getattr(device, name)

    def set_private_quality(self, device, quality):
        name = "__" + self.get_attribute_name() + "_quality"
        setattr(device, name, quality)

    def get_private_stamp(self, device):
        name = "__" + self.get_attribute_name() + "_stamp"
        return getattr(device, name)

    def set_private_stamp(self, device, stamp):
        name = "__" + self.get_attribute_name() + "_stamp"
        setattr(device, name, stamp)

    def delete_all(self, device):
        for suffix in ("_value", "_stamp", "_quality"):
            name = "__" + self.get_attribute_name() + suffix
            try:
                delattr(device, name)
            except AttributeError:
                pass

    @staticmethod
    def unpack(value):
        try:
            value.stamp = value.time.totime()
        except AttributeError:
            pass
        try:
            return value.value, value.stamp, value.quality
        except AttributeError:
            pass
        try:
            return value.value, value.stamp, None
        except AttributeError:
            pass
        try:
            return value.value, None, value.quality
        except AttributeError:
            pass
        return value, None, None

    def check_value(self, device, value, stamp, quality):
        if value is None or \
           (self.invalid is not None and value == self.invalid):
            return self.get_default_value(device), stamp, self.INVALID
        if self.dtype:
            value = self.dtype(value)
        return value, stamp, quality

    def get_default_value(self, device):
        if self.default != self.invalid:
            return self.default
        if self.dtype:
            return self.dtype()
        attr = getattr(device, self.get_attribute_name())
        if attr.get_data_type() == PyTango.DevString:
            return str()
        if attr.get_max_dim_x() > 1:
            return list()
        return int()

    def get_default_quality(self):
        if self.default != self.invalid:
            return self.VALID
        return self.INVALID

    # Descriptors

    def __get__(self, instance, owner=None):
        if instance is None:
            return self
        return self.getter(instance)

    def __set__(self, instance, value):
        return self.setter(instance, value)

    def __delete__(self, instance):
        return self.deleter(instance)

    # Access methods

    def getter(self, device):
        if not self.allowed(device):
            self.set_value(device, quality=self.INVALID)
        value, stamp, quality = self.get_value(device)
        if quality == self.INVALID:
            return self.invalid
        return value

    def setter(self, device, value):
        value, stamp, quality = self.unpack(value)
        if not self.allowed(device):
            quality = self.INVALID
        args = device, value, stamp, quality
        self.set_value(device, *self.check_value(*args))

    def deleter(self, device):
        self.reloader(device)

    def reloader(self, device=None, reset=True):
        # Prevent class calls
        if device is None:
            return
        # Delete attributes
        if reset:
            self.delete_all(device)
        # Set quality
        if not self.allowed(device):
            self.set_value(device, quality=self.INVALID,
                           disable_event=reset)
        # Force events
        if reset and self.event_enabled(device):
            self.push_events(device, *self.get_value(device))

    # Private attribute access

    def get_value(self, device, attr=None):
        # Get value
        try:
            value = self.get_private_value(device)
            stamp = self.get_private_stamp(device)
            quality = self.get_private_quality(device)
        except AttributeError:
            value = self.get_default_value(device)
            stamp = time.time()
            quality = self.get_default_quality()
        # Set value
        if attr:
            attr.set_value_date_quality(value, stamp, quality)
        # Stream
        self.debug_stream(device, 'getting', value)
        # Return
        return value, stamp, quality

    def set_value(self, device, value=None, stamp=None, quality=None,
                  disable_event=False):
        self.debug_stream(device, 'setting', value)
<<<<<<< HEAD
        # Prepare
        old_value, old_stamp, old_quality = self.get_value(device)
        if value is None:
            value = old_value
        if stamp is None:
            stamp = time.time()
        if quality is None and value is not None:
            quality = self.VALID
        elif quality is None:
            quality = old_quality
        # Test differences
        diff = old_quality != quality or old_value != value
        try:
            bool(diff)
        except ValueError:
            diff = diff.any()
        if diff:
            # Set
            self.set_private_value(device, value)
            self.set_private_stamp(device, stamp)
            self.set_private_quality(device, quality)
        # Push events
        if not disable_event and self.event_enabled(device):
            self.push_events(device, *self.get_value(device), diff=diff)
=======
        with self.get_lock(device):
            # Prepare
            old_value, old_stamp, old_quality = self.get_value(device)
            if value is None:
                value = old_value
            if stamp is None:
                stamp = time.time()
            if quality is None and value is not None:
                quality = self.VALID
            elif quality is None:
                quality = old_quality
            # Test differences
            diff = old_quality != quality or old_value != value
            try:
                bool(diff)
            except ValueError:
                diff = diff.any()
            if diff:
                # Set
                self.set_private_value(device, value)
                self.set_private_stamp(device, stamp)
                self.set_private_quality(device, quality)
                # Notify
                self.notify(device, (value, stamp, quality))
            # Push events
            if not disable_event and self.event_enabled(device):
                self.push_events(device, *self.get_value(device), diff=diff)
>>>>>>> ad11f9fb

    # Aliases

    read = get_value
    write = set_value

    # Event methods

    def push_events(self, device, value, stamp, quality, diff=True):
        attr_name = self.get_attribute_name()
        attr = getattr(device, attr_name)
        # Change events
        if diff:
            if not attr.is_change_event():
                attr.set_change_event(True, False)
            device.push_change_event(attr_name, value, stamp, quality)
        # Archive events
        if not attr.is_archive_event():
            # Enable verification of event properties
            attr.set_archive_event(True, True)
        device.push_archive_event(attr_name, value, stamp, quality)


# Mapping object
class mapping(collections.MutableMapping):
    """Mapping object to gather python attributes."""

    def clear(self):
        for x in self:
            del self[x]

    def __init__(self, instance, convert, keys):
        self.key_list = list(keys)
        self.convert = convert
        self.instance = instance

    def __getitem__(self, key):
        if key not in self.key_list:
            raise KeyError(key)
        return getattr(self.instance, self.convert(key))

    def __setitem__(self, key, value):
        if key not in self.key_list:
            raise KeyError(key)
        setattr(self.instance, self.convert(key), value)

    def __delitem__(self, key):
        if key not in self.key_list:
            raise KeyError(key)
        delattr(self.instance, self.convert(key))

    def __iter__(self):
        return iter(self.key_list)

    def __len__(self):
        return len(self.key_list)

    def __str__(self):
        return str(dict(self.items()))

    def __repr__(self):
        return repr(dict(self.items()))<|MERGE_RESOLUTION|>--- conflicted
+++ resolved
@@ -6,20 +6,14 @@
 import weakref
 import threading
 import functools
-<<<<<<< HEAD
 import itertools
-=======
 import traceback
->>>>>>> ad11f9fb
 import collections
 
 # PyTango imports
 import PyTango
 from PyTango import server
-<<<<<<< HEAD
 from PyTango.server import DeviceMeta
-=======
->>>>>>> ad11f9fb
 from PyTango import AttrQuality, AttReqType, AttrWriteType, DevFailed
 
 # Numpy print options
@@ -301,13 +295,8 @@
     VALID = AttrQuality.ATTR_VALID
 
     def __init__(self, attribute, default=None, invalid=None,
-<<<<<<< HEAD
-                 is_allowed=None, event=True, dtype=None, doc=None):
-=======
                  is_allowed=None, event=True, dtype=None,
                  callback=None, errback=None, doc=None):
-        self.lock_cache = weakref.WeakKeyDictionary()
->>>>>>> ad11f9fb
         self.attribute = attribute
         self.default = default
         self.invalid = invalid
@@ -527,7 +516,6 @@
     def set_value(self, device, value=None, stamp=None, quality=None,
                   disable_event=False):
         self.debug_stream(device, 'setting', value)
-<<<<<<< HEAD
         # Prepare
         old_value, old_stamp, old_quality = self.get_value(device)
         if value is None:
@@ -549,38 +537,11 @@
             self.set_private_value(device, value)
             self.set_private_stamp(device, stamp)
             self.set_private_quality(device, quality)
+            # Notify
+            self.notify(device, (value, stamp, quality))
         # Push events
         if not disable_event and self.event_enabled(device):
             self.push_events(device, *self.get_value(device), diff=diff)
-=======
-        with self.get_lock(device):
-            # Prepare
-            old_value, old_stamp, old_quality = self.get_value(device)
-            if value is None:
-                value = old_value
-            if stamp is None:
-                stamp = time.time()
-            if quality is None and value is not None:
-                quality = self.VALID
-            elif quality is None:
-                quality = old_quality
-            # Test differences
-            diff = old_quality != quality or old_value != value
-            try:
-                bool(diff)
-            except ValueError:
-                diff = diff.any()
-            if diff:
-                # Set
-                self.set_private_value(device, value)
-                self.set_private_stamp(device, stamp)
-                self.set_private_quality(device, quality)
-                # Notify
-                self.notify(device, (value, stamp, quality))
-            # Push events
-            if not disable_event and self.event_enabled(device):
-                self.push_events(device, *self.get_value(device), diff=diff)
->>>>>>> ad11f9fb
 
     # Aliases
 
